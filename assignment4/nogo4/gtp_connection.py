"""
gtp_connection.py
Module for playing games of Go using GoTextProtocol

Cmput 455 sample code
Written by Cmput 455 TA and Martin Mueller.
Parts of this code were originally based on the gtp module
in the Deep-Go project by Isaac Henrion and Amos Storkey
at the University of Edinburgh.
"""
import traceback
import numpy as np
import re
from sys import stdin, stdout, stderr
from typing import Any, Callable, Dict, List, Tuple
from collections import defaultdict

from board_base import (
    is_black_white,
    BLACK,
    WHITE,
    EMPTY,
    BORDER,
    GO_COLOR, GO_POINT,
    MAXSIZE,
    coord_to_point,
    opponent
)
from board import GoBoard
from board_util import GoBoardUtil
from engine import GoEngine



class GtpConnection:
    def __init__(self, go_engine: GoEngine, board: GoBoard, debug_mode: bool = False) -> None:
        """
        Manage a GTP connection for a Go-playing engine

        Parameters
        ----------
        go_engine:
            a program that can reply to a set of GTP commandsbelow
        board:
            Represents the current board state.
        """
        self._debug_mode: bool = debug_mode
        self.go_engine = go_engine
        self.board: GoBoard = board
        self.commands: Dict[str, Callable[[List[str]], None]] = {
            "protocol_version": self.protocol_version_cmd,
            "quit": self.quit_cmd,
            "name": self.name_cmd,
            "boardsize": self.boardsize_cmd,
            "showboard": self.showboard_cmd,
            "clear_board": self.clear_board_cmd,
            "komi": self.komi_cmd,
            "version": self.version_cmd,
            "known_command": self.known_command_cmd,
            "genmove": self.genmove_cmd,
            "list_commands": self.list_commands_cmd,
            "play": self.play_cmd,
            "legal_moves": self.legal_moves_cmd,
            "gogui-rules_legal_moves": self.gogui_rules_legal_moves_cmd,
            "gogui-rules_final_result": self.gogui_rules_final_result_cmd,
        }

        # argmap is used for argument checking
        # values: (required number of arguments,
        #          error message on argnum failure)
        self.argmap: Dict[str, Tuple[int, str]] = {
            "boardsize": (1, "Usage: boardsize INT"),
            "komi": (1, "Usage: komi FLOAT"),
            "known_command": (1, "Usage: known_command CMD_NAME"),
            "genmove": (1, "Usage: genmove {w,b}"),
            "play": (2, "Usage: play {b,w} MOVE"),
            "legal_moves": (1, "Usage: legal_moves {w,b}"),
        }

    def write(self, data: str) -> None:
        stdout.write(data)

    def flush(self) -> None:
        stdout.flush()

    def start_connection(self) -> None:
        """
        Start a GTP connection.
        This function continuously monitors standard input for commands.
        """
        line = stdin.readline()
        while line:
            self.get_cmd(line)
            line = stdin.readline()

    def get_cmd(self, command: str) -> None:
        """
        Parse command string and execute it
        """
        if len(command.strip(" \r\t")) == 0:
            return
        if command[0] == "#":
            return
        # Strip leading numbers from regression tests
        if command[0].isdigit():
            command = re.sub("^\d+", "", command).lstrip()

        elements: List[str] = command.split()
        if not elements:
            return
        command_name: str = elements[0]
        args: List[str] = elements[1:]
        if self.has_arg_error(command_name, len(args)):
            return
        if command_name in self.commands:
            try:
                self.commands[command_name](args)
            except Exception as e:
                self.debug_msg("Error executing command {}\n".format(str(e)))
                self.debug_msg("Stack Trace:\n{}\n".format(traceback.format_exc()))
                raise e
        else:
            self.debug_msg("Unknown command: {}\n".format(command_name))
            self.error("Unknown command")
            stdout.flush()

    def has_arg_error(self, cmd: str, argnum: int) -> bool:
        """
        Verify the number of arguments of cmd.
        argnum is the number of parsed arguments
        """
        if cmd in self.argmap and self.argmap[cmd][0] != argnum:
            self.error(self.argmap[cmd][1])
            return True
        return False

    def debug_msg(self, msg: str) -> None:
        """ Write msg to the debug stream """
        if self._debug_mode:
            stderr.write(msg)
            stderr.flush()

    def error(self, error_msg: str) -> None:
        """ Send error msg to stdout """
        stdout.write("? {}\n\n".format(error_msg))
        stdout.flush()

    def respond(self, response: str = "") -> None:
        """ Send response to stdout """
        stdout.write("= {}\n\n".format(response))
        stdout.flush()

    def reset(self, size: int) -> None:
        """
        Reset the board to empty board of given size
        """
        self.board.reset(size)

    def board2d(self) -> str:
        return str(GoBoardUtil.get_twoD_board(self.board))

    def protocol_version_cmd(self, args: List[str]) -> None:
        """ Return the GTP protocol version being used (always 2) """
        self.respond("2")

    def quit_cmd(self, args: List[str]) -> None:
        """ Quit game and exit the GTP interface """
        self.respond()
        exit()

    def name_cmd(self, args: List[str]) -> None:
        """ Return the name of the Go engine """
        self.respond(self.go_engine.name)

    def version_cmd(self, args: List[str]) -> None:
        """ Return the version of the  Go engine """
        self.respond(str(self.go_engine.version))

    def clear_board_cmd(self, args: List[str]) -> None:
        """ clear the board """
        self.reset(self.board.size)
        self.respond()

    def boardsize_cmd(self, args: List[str]) -> None:
        """
        Reset the game with new boardsize args[0]
        """
        self.reset(int(args[0]))
        self.respond()

    def showboard_cmd(self, args: List[str]) -> None:
        self.respond("\n" + self.board2d())

    def komi_cmd(self, args: List[str]) -> None:
        """
        Set the engine's komi to args[0]
        """
        self.go_engine.komi = float(args[0])
        self.respond()

    def known_command_cmd(self, args: List[str]) -> None:
        """
        Check if command args[0] is known to the GTP interface
        """
        if args[0] in self.commands:
            self.respond("true")
        else:
            self.respond("false")

    def list_commands_cmd(self, args: List[str]) -> None:
        """ list all supported GTP commands """
        self.respond(" ".join(list(self.commands.keys())))



    def legal_moves_cmd(self, args: List[str]) -> None:
        """
        List legal moves for color args[0] in {'b','w'}
        """
        board_color: str = args[0].lower()
        color: GO_COLOR = color_to_int(board_color)
        moves: List[GO_POINT] = GoBoardUtil.generate_legal_moves(self.board, color)
        gtp_moves: List[str] = []
        for move in moves:
            coords: Tuple[int, int] = point_to_coord(move, self.board.size)
            gtp_moves.append(format_point(coords))
        sorted_moves = " ".join(sorted(gtp_moves))
        self.respond(sorted_moves)



    """
    ==========================================================================
    Assignment 4 - game-specific commands start here
    ==========================================================================
    """
    """
    ==========================================================================
    Assignment 4 - commands we already implemented for you
    ==========================================================================
    """



    def gogui_analyze_cmd(self, args):
        """ We already implemented this function for Assignment 4 """
        self.respond("pstring/Legal Moves For ToPlay/gogui-rules_legal_moves\n"
                     "pstring/Side to Play/gogui-rules_side_to_move\n"
                     "pstring/Final Result/gogui-rules_final_result\n"
                     "pstring/Board Size/gogui-rules_board_size\n"
                     "pstring/Rules GameID/gogui-rules_game_id\n"
                     "pstring/Show Board/gogui-rules_board\n"
                     )

    def gogui_rules_game_id_cmd(self, args):
        """ We already implemented this function for Assignment 4 """
        self.respond("NoGo")

    def gogui_rules_board_size_cmd(self, args):
        """ We already implemented this function for Assignment 4 """
        self.respond(str(self.board.size))

    def gogui_rules_side_to_move_cmd(self, args):
        """ We already implemented this function for Assignment 4 """
        color = "black" if self.board.current_player == BLACK else "white"
        self.respond(color)

    def gogui_rules_board_cmd(self, args):
        """ We already implemented this function for Assignment 4 """
        size = self.board.size
        str = ''
        for row in range(size-1, -1, -1):
            start = self.board.row_start(row + 1)
            for i in range(size):
                #str += '.'
                point = self.board.board[start + i]
                if point == BLACK:
                    str += 'X'
                elif point == WHITE:
                    str += 'O'
                elif point == EMPTY:
                    str += '.'
                else:
                    assert False
            str += '\n'
        self.respond(str)



    def gogui_rules_legal_moves_cmd(self, args):
        # get all the legal moves
        legal_moves = GoBoardUtil.generate_legal_moves(self.board, self.board.current_player)
        coords = [point_to_coord(move, self.board.size) for move in legal_moves]
        # convert to point strings
        point_strs  = [ chr(ord('a') + col - 1) + str(row) for row, col in coords]
        point_strs.sort()
        point_strs = ' '.join(point_strs).upper()
        self.respond(point_strs)
        return

    def gogui_rules_final_result_cmd(self, args):
        '''
        get the game result: unknown, white or black
        '''

        # get legal moves
        legal_moves = GoBoardUtil.generate_legal_moves(self.board, self.board.current_player)
        # undetermined yet
        if len(legal_moves) > 0:
            self.respond('unknown')
        # The current player is lost
        else:
            if self.board.current_player == BLACK:
                self.respond('white')
            else:
                self.respond('black')

    def play_cmd(self, args: List[str]) -> None:
        """
        play a move args[1] for given color args[0] in {'b','w'}
        """
        try:
            board_color = args[0].lower()
            board_move = args[1]
            color = color_to_int(board_color)

            coord = move_to_coord(args[1], self.board.size)
            if coord:
                move = coord_to_point(coord[0], coord[1], self.board.size)
            else:
                self.error(
                    "Error executing move {} converted from {}".format(move, args[1])
                )
                return

            success = self.board.play_move(move, color)
            if not success:
                self.respond('illegal move')
                return
            else:
                self.debug_msg(
                    "Move: {}\nBoard:\n{}\n".format(board_move, self.board2d())
                )
            self.respond()
        except Exception as e:
            self.respond("Error: {}".format(str(e)))

    """
    ==========================================================================
    Assignment 4 - game-specific commands you have to implement or modify
    ==========================================================================
    """



    def genmove_cmd(self, args: List[str]) -> None:
<<<<<<< HEAD
        """ generate a move for color args[0] in {'b','w'} """
        board_color = args[0].lower()
        color = color_to_int(board_color)
        move = self.go_engine.get_move(self.board, color)
        if move is None:
            self.respond('resign')
            return
=======
        # """ generate a move for color args[0] in {'b','w'} """
        # board_color = args[0].lower()
        # color = color_to_int(board_color)
        # move = self.go_engine.get_move(self.board, color)
        # if move is None:
        #     self.respond('unknown')
        #     return
>>>>>>> 8f1dfe00

        # move_coord = point_to_coord(move, self.board.size)
        # move_as_string = format_point(move_coord)
        # if self.board.is_legal(move, color):
        #     self.board.play_move(move, color)
        #     self.respond(move_as_string)
        # else:
        #     self.respond("Illegal move: {}".format(move_as_string))

        ## MY CODE

        root = self.MCTSNode(self.board)
        selected_node = self.MCTSNode.best_action(root)

        self.respond(selected_node.get_state())

    def time_limit_cmd(self, args):
        '''
        set time limit per move
        '''
        self.timelimit = int(args[0])
        self.respond()

    """
    ==========================================================================
    Assignment 4 - game-specific commands end here
    ==========================================================================
    """
    class MCTSNode():

        def __init__(self, state, parent=None, parent_action=None):
            self.state = state
            
            self.parent = parent
            self.parent_action = parent_action
            self.children = []
            self._number_of_visits = 0
            self._results = defaultdict(int)
            self._results[1] = 0
            self._results[-1] = 0
            self._untried_actions = None
            self._untried_actions = self.untried_actions(state, state.current_player)
            return None
        
        def get_state(self):
            return self.state
        
        def untried_actions(self, board, color):
            self._untried_actions = GoBoardUtil.generate_legal_moves(board,color)
            return self._untried_actions


        def q(self):
            wins = self._results[1]
            loses = self._results[-1]
            return wins - loses


        def n(self):
            return self._number_of_visits


        def move(self, state, action, color):

            state.move(action, color) 
            return state

        def expand(self, state):
            
            action = self._untried_actions.pop()
            next_state = self.move(state, action, state.current_player)
            child_node = GtpConnection.MCTSNode(
                next_state, parent=self, parent_action=action)

            self.children.append(child_node)
            return child_node.get_state()
        # From the present state, next state is generated depending on the action which is carried out. In this step all the possible child nodes corresponding to generated states are appended to the children array and the child_node is returned. The states which are possible from the present state are all generated and the child_node corresponding to this generated state is returned.

        def is_terminal_node(self, board, color):
            return self.is_game_over(board,color)
        # This is used to check if the current node is terminal or not. Terminal node is reached when the game is over.

        def is_game_over (self, board, color):
            moves = GoBoardUtil.generate_legal_moves (board, color)
            if len(moves) > 0:
                return False
            else:
                return True
        
        def game_result(self, current_rollout_state):

            # moves = GoBoardUtil.generate_legal_moves(state, self.color)
            if self.state.current_player == current_rollout_state.current_player:
                return 1
            else:
                return -1


        def rollout(self, state):
            
            current_rollout_state = state
            
            while not self.is_game_over(current_rollout_state, current_rollout_state.current_player):
                
                possible_moves = GoBoardUtil.generate_legal_moves (current_rollout_state,current_rollout_state.current_player)
                GtpConnection.respond(possible_moves)
                action = self.rollout_policy(possible_moves)
                current_rollout_state = self.move(current_rollout_state, action, current_rollout_state.current_player)
            return self.game_result(current_rollout_state)
        # From the current state, entire game is simulated till there is an outcome for the game. This outcome of the game is returned. For example if it results in a win, the outcome is 1. Otherwise it is -1 if it results in a loss. And it is 0 if it is a tie. If the entire game is randomly simulated, that is at each turn the move is randomly selected out of set of possible moves, it is called light playout.

        def backpropagate(self, v, result):
            self._number_of_visits += 1.
            self._results[result] += 1.
            if self.parent:
                self.parent.backpropagate(result)
        # In this step all the statistics for the nodes are updated. Untill the parent node is reached, the number of visits for each node is incremented by 1. If the result is 1, that is it resulted in a win, then the win is incremented by 1. Otherwise if result is a loss, then loss is incremented by 1.

        def is_fully_expanded(self):
            return len(self._untried_actions) == 0

        # All the actions are poped out of _untried_actions one by one. When it becomes empty, that is when the size is zero, it is fully expanded.

        def best_child(self, current_node, c_param=0.1):
            GtpConnection.respond(current_node.children)

            #choices_weights = [(c.q() / c.n()) + c_param * np.sqrt((2 * np.log(self.n()) / c.n())) for c in current_node.children]
            #return self.children[np.argmax(choices_weights)]

        # Once fully expanded, this function selects the best child out of the children array. The first term in the formula corresponds to exploitation and the second term corresponds to exploration.

        def rollout_policy(self, possible_moves):
            
            GtpConnection.respond(len(possible_moves))
            # return possible_moves[np.random.randint(len(possible_moves))]

        # Randomly selects a move out of possible moves. This is an example of random playout.

        def _tree_policy(self, state):

            current_node = state
            while not self.is_terminal_node(current_node, self.state.current_player):
                
                if not self.is_fully_expanded():
                    return self.expand(current_node)
                else:
                    current_node = self.best_child(current_node)
            return current_node
        # Selects node to run rollout.

        def best_action(node):
            simulation_no = 100
            state = node.get_state()
            
            for i in range(simulation_no):
                
                v = node._tree_policy(state)
                reward = node.rollout(v)
                node.backpropagate(v,reward)
            
            GtpConnection.respond(node.children)
            return node.best_child(node, c_param=0.1)


def point_to_coord(point: GO_POINT, boardsize: int) -> Tuple[int, int]:
    """
    Transform point given as board array index
    to (row, col) coordinate representation.
    """
    NS = boardsize + 1
    return divmod(point, NS)


def format_point(move: Tuple[int, int]) -> str:
    """
    Return move coordinates as a string such as 'A1'
    """
    assert MAXSIZE <= 25
    column_letters = "ABCDEFGHJKLMNOPQRSTUVWXYZ"
    row, col = move
    return column_letters[col - 1] + str(row)


def move_to_coord(point_str: str, board_size: int) -> Tuple[int, int]:
    """
    Convert a string point_str representing a point, as specified by GTP,
    to a pair of coordinates (row, col) in range 1 .. board_size.

    """
    s = point_str.lower()
    col_c = s[0]
    col = ord(col_c) - ord("a")
    if col_c < "i":
        col += 1
    row = int(s[1:])

    return row, col



def color_to_int(c: str) -> int:
    """convert character to the appropriate integer code"""
    color_to_int = {"b": BLACK, "w": WHITE, "e": EMPTY, "BORDER": BORDER}
    return color_to_int[c]<|MERGE_RESOLUTION|>--- conflicted
+++ resolved
@@ -354,15 +354,6 @@
 
 
     def genmove_cmd(self, args: List[str]) -> None:
-<<<<<<< HEAD
-        """ generate a move for color args[0] in {'b','w'} """
-        board_color = args[0].lower()
-        color = color_to_int(board_color)
-        move = self.go_engine.get_move(self.board, color)
-        if move is None:
-            self.respond('resign')
-            return
-=======
         # """ generate a move for color args[0] in {'b','w'} """
         # board_color = args[0].lower()
         # color = color_to_int(board_color)
@@ -370,7 +361,6 @@
         # if move is None:
         #     self.respond('unknown')
         #     return
->>>>>>> 8f1dfe00
 
         # move_coord = point_to_coord(move, self.board.size)
         # move_as_string = format_point(move_coord)
